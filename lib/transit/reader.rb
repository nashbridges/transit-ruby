--- conflicted
+++ resolved
@@ -2,13 +2,9 @@
 
 module Transit
   class JsonUnmarshaler
-<<<<<<< HEAD
     CHUNK_SIZE = 8192
 
-    def initialize
-=======
     def initialize(handlers)
->>>>>>> 51b346cc
       @yajl = Yajl::Parser.new
       @decoder = Transit::Decoder.new(handlers)
     end
