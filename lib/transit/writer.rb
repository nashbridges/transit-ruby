# Copyright 2014 Cognitect. All Rights Reserved.
#
# Licensed under the Apache License, Version 2.0 (the "License");
# you may not use this file except in compliance with the License.
# You may obtain a copy of the License at
#
#      http://www.apache.org/licenses/LICENSE-2.0
#
# Unless required by applicable law or agreed to in writing, software
# distributed under the License is distributed on an "AS-IS" BASIS,
# WITHOUT WARRANTIES OR CONDITIONS OF ANY KIND, either express or implied.
# See the License for the specific language governing permissions and
# limitations under the License.

module Transit
  # Transit::Writer marshals Ruby objects as transit values to an output stream.
  # @see https://github.com/cognitect/transit-format
  class Writer

<<<<<<< HEAD
    # @api private
    class Marshaler
      def initialize(opts)
        @cache_enabled  = !opts[:verbose]
        @prefer_strings = opts[:prefer_strings]
        @max_int        = opts[:max_int]
        @min_int        = opts[:min_int]

        handlers = WriteHandlers::DEFAULT_WRITE_HANDLERS.dup
        handlers = handlers.merge!(opts[:handlers]) if opts[:handlers]
        @handlers = (opts[:verbose] ? verbose_handlers(handlers) : handlers)
        @handlers.values.each do |h|
          if h.respond_to?(:handlers=)
            h.handlers=(@handlers)
          end
        end
      end

      def find_handler(obj)
        obj.class.ancestors.each do |a|
          if handler = @handlers[a]
            return handler
          end
        end
        nil
      end

      def verbose_handlers(handlers)
        handlers.each do |k, v|
          if v.respond_to?(:verbose_handler) && vh = v.verbose_handler
            handlers.store(k, vh)
          end
        end
        handlers
      end

      def escape(s)
        if s.start_with?(SUB,ESC,RES) && s != "#{SUB} "
          "#{ESC}#{s}"
        else
          s
        end
      end

      def emit_nil(as_map_key, cache)
        as_map_key ? emit_string(ESC, "_", nil, true, cache) : emit_value(nil)
      end

      def emit_string(prefix, tag, value, as_map_key, cache)
        encoded = "#{prefix}#{tag}#{value}"
        if @cache_enabled && cache.cacheable?(encoded, as_map_key)
          emit_value(cache.write(encoded), as_map_key)
        else
          emit_value(encoded, as_map_key)
        end
      end

      def emit_boolean(handler, b, as_map_key, cache)
        as_map_key ? emit_string(ESC, "?", handler.string_rep(b), true, cache) : emit_value(b)
      end

      def emit_int(tag, i, as_map_key, cache)
        if as_map_key || i > @max_int || i < @min_int
          emit_string(ESC, tag, i, as_map_key, cache)
        else
          emit_value(i, as_map_key)
        end
      end

      def emit_double(d, as_map_key, cache)
        as_map_key ? emit_string(ESC, "d", d, true, cache) : emit_value(d)
      end

      def emit_array(a, cache)
        emit_array_start(a.size)
        a.each {|e| marshal(e, false, cache)}
        emit_array_end
      end

      def emit_map(m, cache)
        emit_map_start(m.size)
        m.each do |k,v|
          marshal(k, true, cache)
          marshal(v, false, cache)
        end
        emit_map_end
      end

      def emit_tagged_value(tag, rep, cache)
        emit_array_start(2)
        emit_string(ESC, "#", tag, false, cache)
        marshal(rep, false, cache)
        emit_array_end
      end

      def emit_encoded(handler, tag, obj, as_map_key, cache)
        if tag.length == 1
          rep = handler.rep(obj)
          if String === rep
            emit_string(ESC, tag, rep, as_map_key, cache)
          elsif as_map_key || @prefer_strings
            if str_rep = handler.string_rep(obj)
              emit_string(ESC, tag, str_rep, as_map_key, cache)
            else
              raise "Cannot be encoded as String: " + {:tag => tag, :rep => rep, :obj => obj}.to_s
            end
          else
            emit_tagged_value(tag, handler.rep(obj), cache)
          end
        elsif as_map_key
          raise "Cannot be used as a map key: " + {:tag => tag, :rep => rep, :obj => obj}.to_s
        else
          emit_tagged_value(tag, handler.rep(obj), cache)
        end
      end

      def marshal(obj, as_map_key, cache)
        handler = find_handler(obj)
        tag = handler.tag(obj)
        case tag
        when "_"
          emit_nil(as_map_key, cache)
        when "?"
          emit_boolean(handler, obj, as_map_key, cache)
        when "s"
          emit_string(nil, nil, escape(handler.rep(obj)), as_map_key, cache)
        when "i"
          emit_int(tag, handler.rep(obj), as_map_key, cache)
        when "d"
          emit_double(handler.rep(obj), as_map_key, cache)
        when "'"
          emit_tagged_value(tag, handler.rep(obj), cache)
        when "array"
          emit_array(handler.rep(obj), cache)
        when "map"
          emit_map(handler.rep(obj), cache)
        else
          emit_encoded(handler, tag, obj, as_map_key, cache)
        end
      end

      def marshal_top(obj, cache=RollingCache.new)
        if handler = find_handler(obj)
          if tag = handler.tag(obj)
            if tag.length == 1
              marshal(TaggedValue.new(QUOTE, obj), false, cache)
            else
              marshal(obj, false, cache)
            end
            flush
          else
            raise "Handler must provide a non-nil tag: #{handler.inspect}"
          end
        else
          raise "Can not find a Write Handler for #{obj.inspect}."
        end
      end
    end

    # @api private
    class BaseJsonMarshaler < Marshaler
      def default_opts
        {:prefer_strings => true,
          :max_int       => JSON_MAX_INT,
          :min_int       => JSON_MIN_INT}
      end

      def initialize(io, opts)
        @oj = Oj::StreamWriter.new(io,opts.delete(:oj_opts) || {})
        super(default_opts.merge(opts))
        @state = []
      end

      def emit_array_start(size)
        @state << :array
        @oj.push_array
      end

      def emit_array_end
        @state.pop
        @oj.pop
      end

      def emit_map_start(size)
        @state << :map
        @oj.push_object
      end

      def emit_map_end
        @state.pop
        @oj.pop
      end

      def emit_value(obj, as_map_key=false)
        if @state.last == :array
          @oj.push_value(obj)
        else
          as_map_key ? @oj.push_key(obj) : @oj.push_value(obj)
        end
      end

      def flush
        # no-op
      end
    end

    # @api private
    class JsonMarshaler < BaseJsonMarshaler
      def emit_map(m, cache)
        emit_array_start(-1)
        emit_value("^ ", false)
        m.each do |k,v|
          marshal(k, true, cache)
          marshal(v, false, cache)
        end
        emit_array_end
      end
    end

    # @api private
    class VerboseJsonMarshaler < BaseJsonMarshaler
      def emit_string(prefix, tag, value, as_map_key, cache)
        emit_value("#{prefix}#{tag}#{value}", as_map_key)
      end

      def emit_tagged_value(tag, rep, cache)
        emit_map_start(1)
        emit_string(ESC, "#", tag, true, cache)
        marshal(rep, false, cache)
        emit_map_end
      end
    end

    # @api private
    class MessagePackMarshaler < Marshaler
      def default_opts
        {:prefer_strings => false,
          :max_int       => MAX_INT,
          :min_int       => MIN_INT}
      end

      def initialize(io, opts)
        @io = io
        @packer = MessagePack::Packer.new(io)
        super(default_opts.merge(opts))
      end

      def emit_array_start(size)
        @packer.write_array_header(size)
      end

      def emit_array_end
        # no-op
      end

      def emit_map_start(size)
        @packer.write_map_header(size)
      end

      def emit_map_end
        # no-op
      end

      def emit_value(obj, as_map_key=:ignore)
        @packer.write(obj)
      end

      def flush
        @packer.flush
        @io.flush
      end
    end

=======
>>>>>>> 67133ea1
    # @param [Symbol] format required :json, :json_verbose, or :msgpack
    # @param [IO]     io required
    # @param [Hash]   opts optional
    #
    # Creates a new Writer configured to write to <tt>io</tt> in
    # <tt>format</tt> (<tt>:json</tt>, <tt>:json_verbose</tt>,
    # <tt>:msgpack</tt>).
    #
    # Use opts to register custom write handlers, associating each one
    # with its type.
    #
    # @example
    #   json_writer                 = Transit::Writer.new(:json, io)
    #   json_verbose_writer         = Transit::Writer.new(:json_verbose, io)
    #   msgpack_writer              = Transit::Writer.new(:msgpack, io)
    #   writer_with_custom_handlers = Transit::Writer.new(:json, io,
    #     :handlers => {Point => PointWriteHandler})
    #
    # @see Transit::WriteHandlers
    def initialize(format, io, opts={})
      @marshaler = case format
                   when :json
<<<<<<< HEAD
                     require 'oj'
                     JsonMarshaler.new(io,
                                       {:prefer_strings => true,
                                        :verbose        => false,
                                        :handlers       => {},
                                        :oj_opts        => {:indent => -1}}.merge(opts))
=======
                     Marshaler::Json.new(io,
                                         {:prefer_strings => true,
                                           :verbose        => false,
                                           :handlers       => {}}.merge(opts))
>>>>>>> 67133ea1
                   when :json_verbose
                     Marshaler::VerboseJson.new(io,
                                                {:prefer_strings => true,
                                                  :verbose        => true,
                                                  :handlers       => {}}.merge(opts))
                   else
                     Marshaler::MessagePack.new(io,
                                                {:prefer_strings => false,
                                                  :verbose        => false,
                                                  :handlers       => {}}.merge(opts))
                   end
    end

    # Converts a Ruby object to a transit value and writes it to this
    # Writer's output stream.
    #
    # @param obj the value to write
    # @example
    #   writer = Transit::Writer.new(:json, io)
    #   writer.write(Date.new(2014,7,22))
    def write(obj)
      if defined?(RUBY_ENGINE) && RUBY_ENGINE == "jruby"
        @marshaler.write(obj)
      else
        @marshaler.marshal_top(obj)
      end
    end
  end
end<|MERGE_RESOLUTION|>--- conflicted
+++ resolved
@@ -17,282 +17,6 @@
   # @see https://github.com/cognitect/transit-format
   class Writer
 
-<<<<<<< HEAD
-    # @api private
-    class Marshaler
-      def initialize(opts)
-        @cache_enabled  = !opts[:verbose]
-        @prefer_strings = opts[:prefer_strings]
-        @max_int        = opts[:max_int]
-        @min_int        = opts[:min_int]
-
-        handlers = WriteHandlers::DEFAULT_WRITE_HANDLERS.dup
-        handlers = handlers.merge!(opts[:handlers]) if opts[:handlers]
-        @handlers = (opts[:verbose] ? verbose_handlers(handlers) : handlers)
-        @handlers.values.each do |h|
-          if h.respond_to?(:handlers=)
-            h.handlers=(@handlers)
-          end
-        end
-      end
-
-      def find_handler(obj)
-        obj.class.ancestors.each do |a|
-          if handler = @handlers[a]
-            return handler
-          end
-        end
-        nil
-      end
-
-      def verbose_handlers(handlers)
-        handlers.each do |k, v|
-          if v.respond_to?(:verbose_handler) && vh = v.verbose_handler
-            handlers.store(k, vh)
-          end
-        end
-        handlers
-      end
-
-      def escape(s)
-        if s.start_with?(SUB,ESC,RES) && s != "#{SUB} "
-          "#{ESC}#{s}"
-        else
-          s
-        end
-      end
-
-      def emit_nil(as_map_key, cache)
-        as_map_key ? emit_string(ESC, "_", nil, true, cache) : emit_value(nil)
-      end
-
-      def emit_string(prefix, tag, value, as_map_key, cache)
-        encoded = "#{prefix}#{tag}#{value}"
-        if @cache_enabled && cache.cacheable?(encoded, as_map_key)
-          emit_value(cache.write(encoded), as_map_key)
-        else
-          emit_value(encoded, as_map_key)
-        end
-      end
-
-      def emit_boolean(handler, b, as_map_key, cache)
-        as_map_key ? emit_string(ESC, "?", handler.string_rep(b), true, cache) : emit_value(b)
-      end
-
-      def emit_int(tag, i, as_map_key, cache)
-        if as_map_key || i > @max_int || i < @min_int
-          emit_string(ESC, tag, i, as_map_key, cache)
-        else
-          emit_value(i, as_map_key)
-        end
-      end
-
-      def emit_double(d, as_map_key, cache)
-        as_map_key ? emit_string(ESC, "d", d, true, cache) : emit_value(d)
-      end
-
-      def emit_array(a, cache)
-        emit_array_start(a.size)
-        a.each {|e| marshal(e, false, cache)}
-        emit_array_end
-      end
-
-      def emit_map(m, cache)
-        emit_map_start(m.size)
-        m.each do |k,v|
-          marshal(k, true, cache)
-          marshal(v, false, cache)
-        end
-        emit_map_end
-      end
-
-      def emit_tagged_value(tag, rep, cache)
-        emit_array_start(2)
-        emit_string(ESC, "#", tag, false, cache)
-        marshal(rep, false, cache)
-        emit_array_end
-      end
-
-      def emit_encoded(handler, tag, obj, as_map_key, cache)
-        if tag.length == 1
-          rep = handler.rep(obj)
-          if String === rep
-            emit_string(ESC, tag, rep, as_map_key, cache)
-          elsif as_map_key || @prefer_strings
-            if str_rep = handler.string_rep(obj)
-              emit_string(ESC, tag, str_rep, as_map_key, cache)
-            else
-              raise "Cannot be encoded as String: " + {:tag => tag, :rep => rep, :obj => obj}.to_s
-            end
-          else
-            emit_tagged_value(tag, handler.rep(obj), cache)
-          end
-        elsif as_map_key
-          raise "Cannot be used as a map key: " + {:tag => tag, :rep => rep, :obj => obj}.to_s
-        else
-          emit_tagged_value(tag, handler.rep(obj), cache)
-        end
-      end
-
-      def marshal(obj, as_map_key, cache)
-        handler = find_handler(obj)
-        tag = handler.tag(obj)
-        case tag
-        when "_"
-          emit_nil(as_map_key, cache)
-        when "?"
-          emit_boolean(handler, obj, as_map_key, cache)
-        when "s"
-          emit_string(nil, nil, escape(handler.rep(obj)), as_map_key, cache)
-        when "i"
-          emit_int(tag, handler.rep(obj), as_map_key, cache)
-        when "d"
-          emit_double(handler.rep(obj), as_map_key, cache)
-        when "'"
-          emit_tagged_value(tag, handler.rep(obj), cache)
-        when "array"
-          emit_array(handler.rep(obj), cache)
-        when "map"
-          emit_map(handler.rep(obj), cache)
-        else
-          emit_encoded(handler, tag, obj, as_map_key, cache)
-        end
-      end
-
-      def marshal_top(obj, cache=RollingCache.new)
-        if handler = find_handler(obj)
-          if tag = handler.tag(obj)
-            if tag.length == 1
-              marshal(TaggedValue.new(QUOTE, obj), false, cache)
-            else
-              marshal(obj, false, cache)
-            end
-            flush
-          else
-            raise "Handler must provide a non-nil tag: #{handler.inspect}"
-          end
-        else
-          raise "Can not find a Write Handler for #{obj.inspect}."
-        end
-      end
-    end
-
-    # @api private
-    class BaseJsonMarshaler < Marshaler
-      def default_opts
-        {:prefer_strings => true,
-          :max_int       => JSON_MAX_INT,
-          :min_int       => JSON_MIN_INT}
-      end
-
-      def initialize(io, opts)
-        @oj = Oj::StreamWriter.new(io,opts.delete(:oj_opts) || {})
-        super(default_opts.merge(opts))
-        @state = []
-      end
-
-      def emit_array_start(size)
-        @state << :array
-        @oj.push_array
-      end
-
-      def emit_array_end
-        @state.pop
-        @oj.pop
-      end
-
-      def emit_map_start(size)
-        @state << :map
-        @oj.push_object
-      end
-
-      def emit_map_end
-        @state.pop
-        @oj.pop
-      end
-
-      def emit_value(obj, as_map_key=false)
-        if @state.last == :array
-          @oj.push_value(obj)
-        else
-          as_map_key ? @oj.push_key(obj) : @oj.push_value(obj)
-        end
-      end
-
-      def flush
-        # no-op
-      end
-    end
-
-    # @api private
-    class JsonMarshaler < BaseJsonMarshaler
-      def emit_map(m, cache)
-        emit_array_start(-1)
-        emit_value("^ ", false)
-        m.each do |k,v|
-          marshal(k, true, cache)
-          marshal(v, false, cache)
-        end
-        emit_array_end
-      end
-    end
-
-    # @api private
-    class VerboseJsonMarshaler < BaseJsonMarshaler
-      def emit_string(prefix, tag, value, as_map_key, cache)
-        emit_value("#{prefix}#{tag}#{value}", as_map_key)
-      end
-
-      def emit_tagged_value(tag, rep, cache)
-        emit_map_start(1)
-        emit_string(ESC, "#", tag, true, cache)
-        marshal(rep, false, cache)
-        emit_map_end
-      end
-    end
-
-    # @api private
-    class MessagePackMarshaler < Marshaler
-      def default_opts
-        {:prefer_strings => false,
-          :max_int       => MAX_INT,
-          :min_int       => MIN_INT}
-      end
-
-      def initialize(io, opts)
-        @io = io
-        @packer = MessagePack::Packer.new(io)
-        super(default_opts.merge(opts))
-      end
-
-      def emit_array_start(size)
-        @packer.write_array_header(size)
-      end
-
-      def emit_array_end
-        # no-op
-      end
-
-      def emit_map_start(size)
-        @packer.write_map_header(size)
-      end
-
-      def emit_map_end
-        # no-op
-      end
-
-      def emit_value(obj, as_map_key=:ignore)
-        @packer.write(obj)
-      end
-
-      def flush
-        @packer.flush
-        @io.flush
-      end
-    end
-
-=======
->>>>>>> 67133ea1
     # @param [Symbol] format required :json, :json_verbose, or :msgpack
     # @param [IO]     io required
     # @param [Hash]   opts optional
@@ -315,19 +39,11 @@
     def initialize(format, io, opts={})
       @marshaler = case format
                    when :json
-<<<<<<< HEAD
-                     require 'oj'
-                     JsonMarshaler.new(io,
+                     Marshaler::Json.new(io,
                                        {:prefer_strings => true,
                                         :verbose        => false,
                                         :handlers       => {},
                                         :oj_opts        => {:indent => -1}}.merge(opts))
-=======
-                     Marshaler::Json.new(io,
-                                         {:prefer_strings => true,
-                                           :verbose        => false,
-                                           :handlers       => {}}.merge(opts))
->>>>>>> 67133ea1
                    when :json_verbose
                      Marshaler::VerboseJson.new(io,
                                                 {:prefer_strings => true,
